package main

import (
	"sync"

	"github.com/soundcloud/harpoon/harpoon-agent/lib"
)

type registry struct {
	m           map[string]Container
	statec      chan agent.ContainerInstance
	subscribers map[chan<- agent.ContainerInstance]struct{}

	acceptUpdates bool

	sync.RWMutex
}

func newRegistry() *registry {
	r := &registry{
		m:           map[string]Container{},
		statec:      make(chan agent.ContainerInstance),
		subscribers: map[chan<- agent.ContainerInstance]struct{}{},
	}

	go r.loop()

	return r
}

func (r *registry) Remove(id string) {
	r.Lock()
	defer r.Unlock()

	delete(r.m, id)
}

func (r *registry) Get(id string) (Container, bool) {
	r.RLock()
	defer r.RUnlock()

	c, ok := r.m[id]
	return c, ok
}

func (r *registry) Register(c Container) bool {
	r.Lock()
	defer r.Unlock()

	if _, ok := r.m[c.Instance().ID]; ok {
		return false
	}

	r.m[c.Instance().ID] = c

<<<<<<< HEAD
	// Forward the container's state changes to all subscribers.
	go func(c Container, outStatec chan agent.ContainerInstance) {
		var (
			inStatec = make(chan agent.ContainerInstance)
		)
		// The container sends us a copy of its associated ContainerInstance every
		// time the container changes state.
		c.Subscribe(inStatec)
		defer c.Unsubscribe(inStatec)
=======
	go func(c *container, outc chan agent.ContainerInstance) {
		inc := make(chan agent.ContainerInstance)
		c.Subscribe(inc)
		defer c.Unsubscribe(inc)
>>>>>>> 88504564

		// Then we forward the modified ContainerInstances to r.statec for reporting
		// to the registry's subscribers.
		for {
			select {
			// The channel is closed when the registered container is deleted, so we exit
			// the goroutine since there will be no more state changes.
			case instance, ok := <-inStatec:
				if !ok {
					return
				}
				outStatec <- instance
			}
		}
	}(c, r.statec)

	return true
}

func (r *registry) Len() int {
	r.RLock()
	defer r.RUnlock()

	return len(r.m)
}

func (r *registry) Instances() []agent.ContainerInstance {
	r.Lock()
	defer r.Unlock()

	list := make([]agent.ContainerInstance, 0, len(r.m))

	for _, container := range r.m {
		list = append(list, container.Instance())
	}

	return list
}

func (r *registry) AcceptStateUpdates() {
	r.Lock()
	defer r.Unlock()

	r.acceptUpdates = true // TODO(pb): this isn't used anywhere
}

func (r *registry) Notify(c chan<- agent.ContainerInstance) {
	r.Lock()
	defer r.Unlock()

	r.subscribers[c] = struct{}{}
}

func (r *registry) Stop(c chan<- agent.ContainerInstance) {
	r.Lock()
	defer r.Unlock()

	delete(r.subscribers, c)
}

// Report state changes in any container to all of our subscribers.
func (r *registry) loop() {
	// Report state changes in any container to all of our subscribers.
	for state := range r.statec {
		r.notifySubscribers(state)
	}
}

func (r *registry) notifySubscribers(stateChange agent.ContainerInstance) {
	r.RLock()
	defer r.RUnlock()

	for subc := range r.subscribers {
		subc <- stateChange
	}
}<|MERGE_RESOLUTION|>--- conflicted
+++ resolved
@@ -53,22 +53,13 @@
 
 	r.m[c.Instance().ID] = c
 
-<<<<<<< HEAD
 	// Forward the container's state changes to all subscribers.
 	go func(c Container, outStatec chan agent.ContainerInstance) {
-		var (
-			inStatec = make(chan agent.ContainerInstance)
-		)
+		inStatec := make(chan agent.ContainerInstance)
 		// The container sends us a copy of its associated ContainerInstance every
 		// time the container changes state.
 		c.Subscribe(inStatec)
 		defer c.Unsubscribe(inStatec)
-=======
-	go func(c *container, outc chan agent.ContainerInstance) {
-		inc := make(chan agent.ContainerInstance)
-		c.Subscribe(inc)
-		defer c.Unsubscribe(inc)
->>>>>>> 88504564
 
 		// Then we forward the modified ContainerInstances to r.statec for reporting
 		// to the registry's subscribers.
