--- conflicted
+++ resolved
@@ -61,23 +61,8 @@
 		c.Subscribe(inc)
 		defer c.Unsubscribe(inc)
 
-<<<<<<< HEAD
-		// Then we forward the modified ContainerInstances to r.statec for reporting
-		// to the registry's subscribers.
-		for {
-			select {
-			// The channel is closed when the registered container is deleted, so we exit
-			// the goroutine since there will be no more state changes.
-			case instance, ok := <-inc:
-				if !ok {
-					return
-				}
-				outc <- instance
-			}
-=======
 		for instance := range inc {
 			outc <- instance
->>>>>>> 7e416b22
 		}
 	}(c, r.statec)
 
@@ -138,4 +123,4 @@
 			}
 		}()
 	}
-}
+}