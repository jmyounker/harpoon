--- conflicted
+++ resolved
@@ -24,7 +24,6 @@
 	"github.com/soundcloud/harpoon/harpoon-agent/lib"
 )
 
-<<<<<<< HEAD
 // Container is a high level interface to an operating system container.  The api classes
 // interact directly with this class.  The interface was extracted so that containers could
 // be faked within tests.
@@ -33,16 +32,14 @@
 	Instance() agent.ContainerInstance
 	Destroy() error
 	Heartbeat(hb agent.Heartbeat) string
-	Restart(t time.Duration) error
 	Start() error
-	Stop(t time.Duration) error
+	Stop() error
 	Subscribe(ch chan<- agent.ContainerInstance)
 	Unsubscribe(ch chan<- agent.ContainerInstance)
 	Logs() *containerLog
 }
-=======
+
 const maxContainerIDLength = 256 // TODO(pb): enforce this limit at creation-time
->>>>>>> f28cccd4
 
 type container struct {
 	agent.ContainerInstance
