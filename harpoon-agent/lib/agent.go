--- conflicted
+++ resolved
@@ -93,23 +93,15 @@
 
 // Resources describes resource limits for a container.
 type Resources struct {
-<<<<<<< HEAD
-	Memory uint64  `json:"mem"`  // MB
-	CPUs   float64 `json:"cpus"` // fractional CPUs
-=======
-	Memory int     `json:"mem"`     // MB
+	Memory uint64  `json:"mem"`     // MB
 	CPUs   float64 `json:"cpus"`    // fractional CPUs
 	FDs    uint64  `json:"fdlimit"` // file descriptor hard limit
->>>>>>> 1f854370
 }
 
 // Valid performs a validation check, to ensure invalid structures may be
 // detected as early as possible.
 func (r Resources) Valid() error {
 	var errs []string
-	if r.Memory <= 0 {
-		errs = append(errs, "mem (integer MB) not specified or zero")
-	}
 	if r.CPUs <= 0.0 {
 		errs = append(errs, "cpus (floating point fractional CPUs) not specified or zero")
 	}
