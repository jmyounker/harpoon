--- conflicted
+++ resolved
@@ -330,25 +330,14 @@
 		reservedCPU float64
 	)
 
-<<<<<<< HEAD
-	for _, instance := range a.registry.instances() {
+	for _, instance := range instances {
 		reservedMem += instance.ContainerConfig.Resources.Memory
 		reservedCPU += instance.ContainerConfig.Resources.CPUs
 	}
 
-	json.NewEncoder(w).Encode(&agent.HostResources{
+	return agent.HostResources{
 		Memory: agent.TotalReservedInt{
 			Total:    agentTotalMem,
-=======
-	for _, instance := range instances {
-		reservedMem += float64(instance.ContainerConfig.Resources.Memory)
-		reservedCPU += float64(instance.ContainerConfig.Resources.CPUs)
-	}
-
-	return agent.HostResources{
-		Memory: agent.TotalReserved{
-			Total:    float64(agentTotalMem),
->>>>>>> 1f854370
 			Reserved: reservedMem,
 		},
 		CPUs: agent.TotalReserved{
