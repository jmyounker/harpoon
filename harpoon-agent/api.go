package main

import (
	"encoding/json"
	"log"
	"mime"
	"net/http"
	"strconv"
	"strings"
	"sync"

	"github.com/bernerdschaefer/eventsource"
	"github.com/bmizerany/pat"

	"github.com/soundcloud/harpoon/harpoon-agent/lib"
)

type api struct {
	http.Handler
	registry *registry

	enabled bool
	sync.RWMutex
}

func newAPI(r *registry) *api {
	var (
		mux = pat.New()
		api = &api{
			Handler:  mux,
			registry: r,
		}
	)

	mux.Put("/api/v0/containers/:id", http.HandlerFunc(api.handleCreate))
	mux.Get("/api/v0/containers/:id", http.HandlerFunc(api.handleGet))
	mux.Del("/api/v0/containers/:id", http.HandlerFunc(api.handleDestroy))
	mux.Post("/api/v0/containers/:id/heartbeat", http.HandlerFunc(api.handleHeartbeat))
	mux.Post("/api/v0/containers/:id/start", http.HandlerFunc(api.handleStart))
	mux.Post("/api/v0/containers/:id/stop", http.HandlerFunc(api.handleStop))
	mux.Get("/api/v0/containers/:id/log", http.HandlerFunc(api.handleLog))
	mux.Get("/api/v0/containers", http.HandlerFunc(api.handleList))
	mux.Get("/api/v0/resources", http.HandlerFunc(api.handleResources))

	return api
}

func (a *api) Enable() {
	a.Lock()
	defer a.Unlock()

	a.enabled = true // TODO(pb): this is never used
}

func (a *api) handleGet(w http.ResponseWriter, r *http.Request) {
	id := r.URL.Query().Get(":id")

	container, ok := a.registry.Get(id)
	if !ok {
		http.Error(w, "", http.StatusNotFound)
		return
	}

	buf, err := json.MarshalIndent(container, "", "  ")
	if err != nil {
		http.Error(w, err.Error(), http.StatusInternalServerError)
		return
	}

	w.Write(buf)
}

func (a *api) handleCreate(w http.ResponseWriter, r *http.Request) {
	id := r.URL.Query().Get(":id")

	if id == "" {
		http.Error(w, "no id specified", http.StatusBadRequest)
		return
	}

	var config agent.ContainerConfig

	if err := json.NewDecoder(r.Body).Decode(&config); err != nil {
		http.Error(w, err.Error(), http.StatusBadRequest)
		return
	}

	container := newContainer(id, config)

	if ok := a.registry.Register(container); !ok {
		http.Error(w, "already exists", http.StatusConflict)
		return
	}

	if err := container.Create(); err != nil {
		log.Printf("[%s] create: %s", id, err)
		http.Error(w, err.Error(), http.StatusInternalServerError)
		return
	}

	if err := container.Start(); err != nil {
		log.Printf("[%s] create, start: %s", id, err)
		http.Error(w, err.Error(), http.StatusInternalServerError)
		return
	}

	w.WriteHeader(http.StatusCreated)
}

func (a *api) handleStop(w http.ResponseWriter, r *http.Request) {
	id := r.URL.Query().Get(":id")

	container, ok := a.registry.Get(id)
	if !ok {
		http.Error(w, "", http.StatusNotFound)
		return
	}

	if err := container.Stop(); err != nil {
		log.Printf("[%s] stop: %s", id, err)
		http.Error(w, err.Error(), http.StatusInternalServerError)
		return
	}

	w.WriteHeader(http.StatusAccepted)
}

func (a *api) handleStart(w http.ResponseWriter, r *http.Request) {
	id := r.URL.Query().Get(":id")

	container, ok := a.registry.Get(id)
	if !ok {
		http.Error(w, "", http.StatusNotFound)
		return
	}

	if err := container.Start(); err != nil {
		log.Printf("[%s] start: %s", id, err)
		http.Error(w, err.Error(), http.StatusInternalServerError)
		return
	}

	w.WriteHeader(http.StatusAccepted)
}

func (a *api) handleDestroy(w http.ResponseWriter, r *http.Request) {
	id := r.URL.Query().Get(":id")

	container, ok := a.registry.Get(id)
	if !ok {
		http.Error(w, "", http.StatusNotFound)
		return
	}

	if err := container.Destroy(); err != nil {
		log.Printf("[%s] destroy: %s", id, err)
		http.Error(w, err.Error(), http.StatusInternalServerError)
		return
	}

	a.registry.Remove(id)

	w.WriteHeader(http.StatusNoContent)
}

func (a *api) handleHeartbeat(w http.ResponseWriter, r *http.Request) {
	var heartbeat agent.Heartbeat
	if err := json.NewDecoder(r.Body).Decode(&heartbeat); err != nil {
		http.Error(w, err.Error(), http.StatusBadRequest)
		return
	}

	container, ok := a.registry.Get(r.URL.Query().Get(":id"))
	if !ok {
		// Received heartbeat from a container we don't know about. That's
		// relatively bad news: issue a stern rebuke.
		json.NewEncoder(w).Encode(&agent.HeartbeatReply{Want: "FORCEDOWN"})
		return
	}

	want := container.Heartbeat(heartbeat)

	json.NewEncoder(w).Encode(&agent.HeartbeatReply{Want: want})
}

func (a *api) handleContainerStream(_ string, enc *eventsource.Encoder, stop <-chan bool) {
	statec := make(chan agent.ContainerInstance)

	a.registry.Notify(statec)
	defer a.registry.Stop(statec)

	b, err := json.Marshal(a.registry.Instances())
	if err != nil {
		log.Printf("container stream: fatal error: %s", err)
		return
	}

	if err := enc.Encode(eventsource.Event{Data: b}); err != nil {
		log.Printf("container stream: fatal error: %s", err)
		return
	}

	for {
		select {
		case <-stop:
			return
		case state := <-statec:
			b, err := json.Marshal([]agent.ContainerInstance{state})
			if err != nil {
				log.Printf("container stream: fatal error: %s", err)
				return
			}

<<<<<<< HEAD
			if err = enc.Encode(eventsource.Event{Data: b}); err != nil {
				return
=======
			if err := enc.Encode(eventsource.Event{Data: b}); err != nil {
				log.Printf("container stream: non-fatal error: %s", err)
>>>>>>> 7e416b22
			}
		}
	}
}

func (a *api) handleList(w http.ResponseWriter, r *http.Request) {
	if isStreamAccept(r.Header.Get("Accept")) {
		eventsource.Handler(a.handleContainerStream).ServeHTTP(w, r)
		return
	}

	json.NewEncoder(w).Encode(a.registry.Instances())
}

func isStreamAccept(accept string) bool {
	for _, a := range strings.Split(accept, ",") {
		mediatype, _, err := mime.ParseMediaType(a)
		if err != nil {
			continue
		}

		if mediatype == "text/event-stream" {
			return true
		}
	}

	return false
}

func (a *api) handleLog(w http.ResponseWriter, r *http.Request) {
	var (
		id         = r.URL.Query().Get(":id")
		rawHistory = r.URL.Query().Get("history")
	)

	if rawHistory == "" {
		rawHistory = "10"
	}

	container, ok := a.registry.Get(id)
	if !ok {
		http.Error(w, "", http.StatusNotFound)
		return
	}

	history, err := strconv.Atoi(rawHistory)
	if err != nil {
		http.Error(w, err.Error(), http.StatusBadRequest)
		return
	}

	if isStreamAccept(r.Header.Get("Accept")) {
<<<<<<< HEAD
		eventsource.Handler(func(_ string, enc *eventsource.Encoder, stop <-chan bool) {
			a.streamLog(container.Logs(), enc, stop)
		}).ServeHTTP(w, r)
		return
	}

	json.NewEncoder(w).Encode(container.Logs().Last(history))
}

func (a *api) streamLog(logs *containerLog, enc *eventsource.Encoder, stop <-chan bool) {
	// logs.Notify does not write to blocked channels, so the channel has to be
	// buffered.  The capacity is chosen so that a burst of log lines won't
	// immediately result in a loss of data during large surge of incoming log
	// lines.
	logLinec := make(chan string, LogBufferSize/10)

	logs.Notify(logLinec)
	defer logs.Stop(logLinec)

	for {
		select {
		case <-stop:
=======
		logLines := make(chan string, 2000)
		container.Logs().Notify(logLines)
		defer container.Logs().Stop(logLines)
		for line := range logLines {
			if _, err := w.Write([]byte(line)); err != nil {
				return
			}
		}
		return
	}

	for _, line := range container.Logs().Last(history) {
		if _, err := w.Write([]byte(line)); err != nil {
>>>>>>> 7e416b22
			return
		case logLine := <-logLinec:
			b, err := json.Marshal([]string{logLine})
			if err != nil {
				return
			}

			if err = enc.Encode(eventsource.Event{Data: b}); err != nil {
				return
			}
		}
	}
}

func (a *api) handleResources(w http.ResponseWriter, r *http.Request) {
	volumes := make([]string, 0, len(configuredVolumes))

	for vol := range configuredVolumes {
		volumes = append(volumes, vol)
	}

	var reservedMem, reservedCPU float64

	for _, instance := range a.registry.Instances() {
		reservedMem += float64(instance.Config.Resources.Memory)
		reservedCPU += float64(instance.Config.Resources.CPUs)
	}

	json.NewEncoder(w).Encode(&agent.HostResources{
		Memory: agent.TotalReserved{
			Total:    float64(agentTotalMem),
			Reserved: reservedMem,
		},
		CPUs: agent.TotalReserved{
			Total:    float64(agentTotalCPU),
			Reserved: reservedCPU,
		},
		Volumes: volumes,
	})
}<|MERGE_RESOLUTION|>--- conflicted
+++ resolved
@@ -211,13 +211,8 @@
 				return
 			}
 
-<<<<<<< HEAD
-			if err = enc.Encode(eventsource.Event{Data: b}); err != nil {
-				return
-=======
 			if err := enc.Encode(eventsource.Event{Data: b}); err != nil {
 				log.Printf("container stream: non-fatal error: %s", err)
->>>>>>> 7e416b22
 			}
 		}
 	}
@@ -270,7 +265,6 @@
 	}
 
 	if isStreamAccept(r.Header.Get("Accept")) {
-<<<<<<< HEAD
 		eventsource.Handler(func(_ string, enc *eventsource.Encoder, stop <-chan bool) {
 			a.streamLog(container.Logs(), enc, stop)
 		}).ServeHTTP(w, r)
@@ -293,30 +287,16 @@
 	for {
 		select {
 		case <-stop:
-=======
-		logLines := make(chan string, 2000)
-		container.Logs().Notify(logLines)
-		defer container.Logs().Stop(logLines)
-		for line := range logLines {
-			if _, err := w.Write([]byte(line)); err != nil {
-				return
-			}
-		}
-		return
-	}
-
-	for _, line := range container.Logs().Last(history) {
-		if _, err := w.Write([]byte(line)); err != nil {
->>>>>>> 7e416b22
 			return
 		case logLine := <-logLinec:
 			b, err := json.Marshal([]string{logLine})
 			if err != nil {
+				log.Printf("log stream: fatal error: %s", err)
 				return
 			}
 
 			if err = enc.Encode(eventsource.Event{Data: b}); err != nil {
-				return
+				log.Printf("log stream: non-fatal error: %s", err)
 			}
 		}
 	}
