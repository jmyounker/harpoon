// Shepherd manages state machines for all the agents in the scheduling
// domain, and wrangles all of their updates into a single, comprehensive
// view. Shepherd is also the unified interface for scheduling tasks.
package main

import (
	"fmt"
	"log"
	"time"

	"github.com/soundcloud/harpoon/harpoon-agent/lib"
)

var (
	defaultStateMachineReconnect = 1 * time.Second
	defaultStateMachineAbandon   = 5 * time.Minute
)

type actualBroadcaster interface {
	subscribe(c chan<- map[string]agentState)
	unsubscribe(c chan<- map[string]agentState)
	snapshot() map[string]agentState
}

type taskScheduler interface {
	schedule(string, string, agent.ContainerConfig) error
	unschedule(string, string) error
}

type shepherd interface {
	actualBroadcaster
	taskScheduler
	size() int
	quit()
}

type realShepherd struct {
<<<<<<< HEAD
	sizec     chan chan int
	subc      chan chan<- map[string]map[string]agent.ContainerInstance
	unsubc    chan chan<- map[string]map[string]agent.ContainerInstance
	snapshotc chan chan map[string]map[string]agent.ContainerInstance
=======
	sizec     chan int
	subc      chan chan<- map[string]agentState
	unsubc    chan chan<- map[string]agentState
	snapshotc chan map[string]agentState
>>>>>>> 70c6b021
	schedc    chan schedTaskReq
	unschedc  chan unschedTaskReq
	quitc     chan chan struct{}
	workQueue *workQueue
}

var _ shepherd = &realShepherd{}

func newRealShepherd(d agentDiscovery) *realShepherd {
	s := &realShepherd{
<<<<<<< HEAD
		sizec:     make(chan chan int),
		subc:      make(chan chan<- map[string]map[string]agent.ContainerInstance),
		unsubc:    make(chan chan<- map[string]map[string]agent.ContainerInstance),
		snapshotc: make(chan chan map[string]map[string]agent.ContainerInstance),
=======
		sizec:     make(chan int),
		subc:      make(chan chan<- map[string]agentState),
		unsubc:    make(chan chan<- map[string]agentState),
		snapshotc: make(chan map[string]agentState),
>>>>>>> 70c6b021
		schedc:    make(chan schedTaskReq),
		unschedc:  make(chan unschedTaskReq),
		quitc:     make(chan chan struct{}),
		workQueue: newWorkQueue(),
	}
	go s.loop(d)
	return s
}

func (s *realShepherd) subscribe(c chan<- map[string]agentState) {
	s.subc <- c
}

func (s *realShepherd) unsubscribe(c chan<- map[string]agentState) {
	s.unsubc <- c
}

<<<<<<< HEAD
func (s *realShepherd) snapshot() map[string]map[string]agent.ContainerInstance {
	req := make(chan map[string]map[string]agent.ContainerInstance)
	s.snapshotc <- req
	return <-req
=======
func (s *realShepherd) snapshot() map[string]agentState {
	return <-s.snapshotc
>>>>>>> 70c6b021
}

func (s *realShepherd) schedule(endpoint, id string, cfg agent.ContainerConfig) error {
	req := schedTaskReq{endpoint, id, cfg, make(chan error)}
	s.schedc <- req
	return <-req.err
}

func (s *realShepherd) unschedule(endpoint, id string) error {
	req := unschedTaskReq{endpoint, id, make(chan error)}
	s.unschedc <- req
	return <-req.err
}

func (s *realShepherd) size() int {
	req := make(chan int)
	s.sizec <- req
	return <-req
}

func (s *realShepherd) quit() {
	q := make(chan struct{})
	s.quitc <- q
	<-q
}

func (s *realShepherd) loop(d agentDiscovery) {
	var (
		discoveryc = make(chan []string)
		endpoints  = []string{}
		machines   = map[string]stateMachine{}
<<<<<<< HEAD
		updatec    = make(chan map[string]map[string]agent.ContainerInstance, 1000)
		current    = map[string]map[string]agent.ContainerInstance{}
		subs       = map[chan<- map[string]map[string]agent.ContainerInstance]struct{}{}
=======
		updatec    = make(chan map[string]agentState)
		current    = map[string]agentState{}
		subs       = map[chan<- map[string]agentState]struct{}{}
>>>>>>> 70c6b021
	)

	cp := func() map[string]agentState {
		out := make(map[string]agentState, len(current))

		for endpoint, state := range current {
			instances := make(map[string]agent.ContainerInstance, len(state.instances))
			for id, instance := range state.instances {
				instances[id] = instance
			}

			volumes := make(map[string]struct{}, len(state.resources.volumes))
			for path, _ := range state.resources.volumes {
				volumes[path] = struct{}{}
			}

			out[endpoint] = agentState{
				resources: freeResources{
					memory:  state.resources.memory,
					cpus:    state.resources.cpus,
					volumes: volumes,
				},
				instances: instances,
			}
		}

		return out
	}

	d.subscribe(discoveryc)
	defer d.unsubscribe(discoveryc)

	select {
	case endpoints = <-discoveryc:
	case <-after(time.Millisecond):
		panic("misbehaving agent discovery")
	}

	machines = diff(machines, endpoints, updatec)
	current = initialize(updatec, endpoints)

	for {
		select {
		case endpoints := <-discoveryc:
			s.workQueue.push(func() { machines = diff(machines, endpoints, updatec) })
			// The updatec will receive the first update from any new state
			// machines naturally.

		case update := <-updatec:
			s.workQueue.push(
				func() {
					for endpoint, instances := range update {
						current[endpoint] = instances // deleted instances are managed in the state machine
					}

					m := cp()
					for c := range subs {
						c <- m
					}
				},
			)
		case c := <-s.subc:
<<<<<<< HEAD
			s.workQueue.push(
				func() {
					subs[c] = struct{}{}
					c <- cp()
				},
			)
=======
			subs[c] = struct{}{}
			go func(m map[string]agentState) { c <- m }(cp())
>>>>>>> 70c6b021

		case c := <-s.unsubc:
			s.workQueue.push(func() { delete(subs, c) })

		case req := <-s.snapshotc:
			s.workQueue.push(func() { req <- cp() })

		case req := <-s.schedc:
			s.workQueue.push(
				func() {
					stateMachine, ok := machines[req.endpoint]
					if !ok {
						req.err <- fmt.Errorf("endpoint %s not available", req.endpoint)
						return
					}
					req.err <- stateMachine.schedule("", req.id, req.ContainerConfig)
				},
			)

		case req := <-s.unschedc:
			s.workQueue.push(
				func() {
					stateMachine, ok := machines[req.endpoint]
					if !ok {
						req.err <- fmt.Errorf("endpoint %s not available", req.endpoint)
						return
					}
					req.err <- stateMachine.unschedule("", req.id)
				},
			)

		case req := <-s.sizec:
			s.workQueue.push(func() { req <- len(current) })

		case q := <-s.quitc:
			for _, machine := range machines {
				machine.unsubscribe(updatec)
				machine.quit()
			}
			s.workQueue.quit()
			close(q)
			return
		}
	}
}

// diff compares the existing first-gen state machines with the new set of
// endpoints. Endpoints without a state machine are created, and the updatec
// subscribed. State machines without an endpoint are stopped and deleted, and
// the updatec unsubscribed.
func diff(firstGen map[string]stateMachine, endpoints []string, updatec chan map[string]agentState) map[string]stateMachine {
	var (
		secondGen = map[string]stateMachine{}
	)

	for _, endpoint := range endpoints {
		machine, ok := firstGen[endpoint]
		if !ok {
			machine = newRealStateMachine(endpoint, defaultStateMachineReconnect, defaultStateMachineAbandon)
			machine.subscribe(updatec)
		}

		secondGen[endpoint] = machine

		delete(firstGen, endpoint)
	}

	for endpoint, machine := range firstGen {
		// Lost state machines may be simply deleted. Their containers will be
		// detected as lost by interested parties whenever those parties query
		// us for the actual state of the scheduler domain.
		log.Printf("shepherd: %v lost", endpoint)
		machine.unsubscribe(updatec)
		machine.quit()
	}

	return secondGen
}

// initialize captures map[string]agent.ContainerInstance from the updatec
// until all expected endpoints are collected. If all expected endpoints
// aren't collected within a certain time, we panic.
func initialize(updatec chan map[string]agentState, expected []string) map[string]agentState {
	var (
		current     = map[string]agentState{}
		outstanding = map[string]struct{}{}
		timeoutc    = after(1 * time.Second)
	)

	for _, endpoint := range expected {
		outstanding[endpoint] = struct{}{}
	}

	if len(outstanding) <= 0 {
		return current
	}

	for {
		select {
		case update := <-updatec:
			for endpoint, instances := range update {
				current[endpoint] = instances
				delete(outstanding, endpoint)
			}

			if len(outstanding) <= 0 {
				return current
			}

		case <-timeoutc:
			log.Printf("shepherd: %d outstanding agent(s): %v", len(outstanding), outstanding)
			panic("timeout waiting for state machines to initialize")
		}
	}
}

type schedTaskReq struct {
	endpoint string
	id       string
	agent.ContainerConfig
	err chan error
}

type unschedTaskReq struct {
	endpoint string
	id       string
	err      chan error
}

type mockTaskScheduler struct {
	started map[string]map[string]agent.ContainerConfig
	stopped map[string]map[string]struct{}
}

var _ taskScheduler = &mockTaskScheduler{}

func newMockTaskScheduler() *mockTaskScheduler {
	return &mockTaskScheduler{
		started: map[string]map[string]agent.ContainerConfig{},
		stopped: map[string]map[string]struct{}{},
	}
}

func (t *mockTaskScheduler) schedule(endpoint, id string, cfg agent.ContainerConfig) error {
	if _, ok := t.started[endpoint]; !ok {
		t.started[endpoint] = map[string]agent.ContainerConfig{}
	}

	t.started[endpoint][id] = cfg
	return nil
}

func (t *mockTaskScheduler) unschedule(endpoint, id string) error {
	if _, ok := t.stopped[endpoint]; !ok {
		t.stopped[endpoint] = map[string]struct{}{}
	}

	t.stopped[endpoint][id] = struct{}{}

	return nil
}<|MERGE_RESOLUTION|>--- conflicted
+++ resolved
@@ -35,17 +35,10 @@
 }
 
 type realShepherd struct {
-<<<<<<< HEAD
 	sizec     chan chan int
-	subc      chan chan<- map[string]map[string]agent.ContainerInstance
-	unsubc    chan chan<- map[string]map[string]agent.ContainerInstance
-	snapshotc chan chan map[string]map[string]agent.ContainerInstance
-=======
-	sizec     chan int
 	subc      chan chan<- map[string]agentState
 	unsubc    chan chan<- map[string]agentState
-	snapshotc chan map[string]agentState
->>>>>>> 70c6b021
+	snapshotc chan chan map[string]agentState
 	schedc    chan schedTaskReq
 	unschedc  chan unschedTaskReq
 	quitc     chan chan struct{}
@@ -56,17 +49,10 @@
 
 func newRealShepherd(d agentDiscovery) *realShepherd {
 	s := &realShepherd{
-<<<<<<< HEAD
 		sizec:     make(chan chan int),
-		subc:      make(chan chan<- map[string]map[string]agent.ContainerInstance),
-		unsubc:    make(chan chan<- map[string]map[string]agent.ContainerInstance),
-		snapshotc: make(chan chan map[string]map[string]agent.ContainerInstance),
-=======
-		sizec:     make(chan int),
 		subc:      make(chan chan<- map[string]agentState),
 		unsubc:    make(chan chan<- map[string]agentState),
-		snapshotc: make(chan map[string]agentState),
->>>>>>> 70c6b021
+		snapshotc: make(chan chan map[string]agentState),
 		schedc:    make(chan schedTaskReq),
 		unschedc:  make(chan unschedTaskReq),
 		quitc:     make(chan chan struct{}),
@@ -84,15 +70,10 @@
 	s.unsubc <- c
 }
 
-<<<<<<< HEAD
-func (s *realShepherd) snapshot() map[string]map[string]agent.ContainerInstance {
-	req := make(chan map[string]map[string]agent.ContainerInstance)
+func (s *realShepherd) snapshot() map[string]agentState {
+	req := make(chan map[string]agentState)
 	s.snapshotc <- req
 	return <-req
-=======
-func (s *realShepherd) snapshot() map[string]agentState {
-	return <-s.snapshotc
->>>>>>> 70c6b021
 }
 
 func (s *realShepherd) schedule(endpoint, id string, cfg agent.ContainerConfig) error {
@@ -124,15 +105,9 @@
 		discoveryc = make(chan []string)
 		endpoints  = []string{}
 		machines   = map[string]stateMachine{}
-<<<<<<< HEAD
-		updatec    = make(chan map[string]map[string]agent.ContainerInstance, 1000)
-		current    = map[string]map[string]agent.ContainerInstance{}
-		subs       = map[chan<- map[string]map[string]agent.ContainerInstance]struct{}{}
-=======
 		updatec    = make(chan map[string]agentState)
 		current    = map[string]agentState{}
 		subs       = map[chan<- map[string]agentState]struct{}{}
->>>>>>> 70c6b021
 	)
 
 	cp := func() map[string]agentState {
@@ -145,7 +120,7 @@
 			}
 
 			volumes := make(map[string]struct{}, len(state.resources.volumes))
-			for path, _ := range state.resources.volumes {
+			for path := range state.resources.volumes {
 				volumes[path] = struct{}{}
 			}
 
@@ -195,17 +170,12 @@
 				},
 			)
 		case c := <-s.subc:
-<<<<<<< HEAD
 			s.workQueue.push(
 				func() {
 					subs[c] = struct{}{}
 					c <- cp()
 				},
 			)
-=======
-			subs[c] = struct{}{}
-			go func(m map[string]agentState) { c <- m }(cp())
->>>>>>> 70c6b021
 
 		case c := <-s.unsubc:
 			s.workQueue.push(func() { delete(subs, c) })
