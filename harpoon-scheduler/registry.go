--- conflicted
+++ resolved
@@ -14,7 +14,6 @@
 	"sync"
 
 	"github.com/soundcloud/harpoon/harpoon-agent/lib"
-	"path/filepath"
 )
 
 // The registry needs to support three operations:
@@ -404,13 +403,8 @@
 		return nil // no file is allowed
 	}
 
-<<<<<<< HEAD
-	// the tempfile needs to be on the same filesystem as the destination file
-	// to ensure that an atomic rename works.
-=======
 	// Ensure that the temp file is in the same filesystem as the registry save
 	// file so that os.Rename() never crosses a filesystem boundary.
->>>>>>> 063a1a55
 	f, err := ioutil.TempFile(filepath.Dir(filename), "harpoon-scheduler-registry_")
 	if err != nil {
 		return err
