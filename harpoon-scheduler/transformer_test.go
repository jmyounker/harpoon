--- conflicted
+++ resolved
@@ -38,7 +38,7 @@
 
 	type testCase struct {
 		wantJobs      map[string]configstore.JobConfig
-		haveInstances map[string]map[string]agent.ContainerInstance
+		haveInstances map[string]agentState
 		started       map[string]map[string]agent.ContainerConfig
 		stopped       map[string]map[string]struct{}
 		countStarted  int
@@ -48,7 +48,7 @@
 	for i, input := range []testCase{
 		{
 			wantJobs:      map[string]configstore.JobConfig{},
-			haveInstances: map[string]map[string]agent.ContainerInstance{},
+			haveInstances: map[string]agentState{},
 			started:       map[string]map[string]agent.ContainerConfig{},
 			stopped:       map[string]map[string]struct{}{},
 			countStarted:  0,
@@ -56,7 +56,7 @@
 		},
 		{
 			wantJobs:      map[string]configstore.JobConfig{job: cfg},
-			haveInstances: map[string]map[string]agent.ContainerInstance{endpoint: map[string]agent.ContainerInstance{}},
+			haveInstances: map[string]agentState{endpoint: agentState{instances: map[string]agent.ContainerInstance{}}},
 			started:       map[string]map[string]agent.ContainerConfig{endpoint: map[string]agent.ContainerConfig{id: agent.ContainerConfig{}}},
 			stopped:       map[string]map[string]struct{}{},
 			countStarted:  1,
@@ -64,7 +64,7 @@
 		},
 		{
 			wantJobs:      map[string]configstore.JobConfig{job: cfg},
-			haveInstances: map[string]map[string]agent.ContainerInstance{endpoint: map[string]agent.ContainerInstance{id: agent.ContainerInstance{}}},
+			haveInstances: map[string]agentState{endpoint: agentState{instances: map[string]agent.ContainerInstance{id: agent.ContainerInstance{}}}},
 			started:       map[string]map[string]agent.ContainerConfig{},
 			stopped:       map[string]map[string]struct{}{},
 			countStarted:  0,
@@ -72,7 +72,7 @@
 		},
 		{
 			wantJobs:      map[string]configstore.JobConfig{},
-			haveInstances: map[string]map[string]agent.ContainerInstance{endpoint: map[string]agent.ContainerInstance{job: agent.ContainerInstance{}}},
+			haveInstances: map[string]agentState{endpoint: agentState{instances: map[string]agent.ContainerInstance{job: agent.ContainerInstance{}}}},
 			started:       map[string]map[string]agent.ContainerConfig{},
 			stopped:       map[string]map[string]struct{}{endpoint: map[string]struct{}{job: struct{}{}}},
 			countStarted:  0,
@@ -80,7 +80,7 @@
 		},
 		{
 			wantJobs:      map[string]configstore.JobConfig{},
-			haveInstances: map[string]map[string]agent.ContainerInstance{endpoint: containerInstances},
+			haveInstances: map[string]agentState{endpoint: agentState{instances: containerInstances}},
 			started:       map[string]map[string]agent.ContainerConfig{},
 			stopped:       map[string]map[string]struct{}{endpoint: stopped},
 			countStarted:  0,
@@ -88,7 +88,7 @@
 		},
 		{
 			wantJobs:      map[string]configstore.JobConfig{job: cfgScaled},
-			haveInstances: map[string]map[string]agent.ContainerInstance{endpoint: map[string]agent.ContainerInstance{}},
+			haveInstances: map[string]agentState{endpoint: agentState{instances: map[string]agent.ContainerInstance{}}},
 			started:       map[string]map[string]agent.ContainerConfig{endpoint: containerCfgs},
 			stopped:       map[string]map[string]struct{}{},
 			countStarted:  4,
@@ -96,10 +96,12 @@
 		},
 		{
 			wantJobs: map[string]configstore.JobConfig{job: cfgScaled},
-			haveInstances: map[string]map[string]agent.ContainerInstance{
-				endpoint: map[string]agent.ContainerInstance{
-					id: agent.ContainerInstance{},
-					makeContainerID(cfgScaled, 2): agent.ContainerInstance{},
+			haveInstances: map[string]agentState{
+				endpoint: agentState{
+					instances: map[string]agent.ContainerInstance{
+						id: agent.ContainerInstance{},
+						makeContainerID(cfgScaled, 2): agent.ContainerInstance{},
+					},
 				},
 			},
 			started: map[string]map[string]agent.ContainerConfig{
@@ -107,7 +109,8 @@
 					makeContainerID(cfgScaled, 0): agent.ContainerConfig{},
 					makeContainerID(cfgScaled, 1): agent.ContainerConfig{},
 					makeContainerID(cfgScaled, 3): agent.ContainerConfig{},
-				}},
+				},
+			},
 			stopped:      map[string]map[string]struct{}{endpoint: map[string]struct{}{id: struct{}{}}},
 			countStarted: 3,
 			countStopped: 1,
@@ -264,9 +267,8 @@
 
 	for i, input := range []testCase{
 		{
-<<<<<<< HEAD
 			wantJobs:      map[string]configstore.JobConfig{job: cfg},
-			haveInstances: map[string]map[string]agent.ContainerInstance{endpoint: map[string]agent.ContainerInstance{}},
+			haveInstances: map[string]agentState{endpoint: agentState{instances: map[string]agent.ContainerInstance{}}},
 			started:       map[string]map[string]agent.ContainerConfig{endpoint: map[string]agent.ContainerConfig{id: agent.ContainerConfig{}}},
 			stopped:       map[string]map[string]struct{}{},
 			countStarted:  1,
@@ -274,7 +276,7 @@
 		},
 		{
 			wantJobs:      map[string]configstore.JobConfig{job: cfg},
-			haveInstances: map[string]map[string]agent.ContainerInstance{endpoint: map[string]agent.ContainerInstance{id: agent.ContainerInstance{}}},
+			haveInstances: map[string]agentState{endpoint: agentState{instances: map[string]agent.ContainerInstance{id: agent.ContainerInstance{}}}},
 			started:       map[string]map[string]agent.ContainerConfig{},
 			stopped:       map[string]map[string]struct{}{},
 			countStarted:  0,
@@ -282,41 +284,11 @@
 		},
 		{
 			wantJobs:      map[string]configstore.JobConfig{},
-			haveInstances: map[string]map[string]agent.ContainerInstance{endpoint: map[string]agent.ContainerInstance{job: agent.ContainerInstance{}}},
+			haveInstances: map[string]agentState{endpoint: agentState{instances: map[string]agent.ContainerInstance{job: agent.ContainerInstance{}}}},
 			started:       map[string]map[string]agent.ContainerConfig{},
 			stopped:       map[string]map[string]struct{}{endpoint: map[string]struct{}{job: struct{}{}}},
 			countStarted:  0,
 			countStopped:  1,
-=======
-			wantJobs: map[string]configstore.JobConfig{job: cfg},
-			haveInstances: map[string]agentState{
-				endpoint: agentState{
-					instances: map[string]agent.ContainerInstance{},
-				},
-			},
-			started: map[string]map[string]agent.ContainerConfig{endpoint: map[string]agent.ContainerConfig{id: agent.ContainerConfig{}}},
-			stopped: map[string]map[string]struct{}{},
-		},
-		{
-			wantJobs: map[string]configstore.JobConfig{job: cfg},
-			haveInstances: map[string]agentState{
-				endpoint: agentState{
-					instances: map[string]agent.ContainerInstance{id: agent.ContainerInstance{}},
-				},
-			},
-			started: map[string]map[string]agent.ContainerConfig{},
-			stopped: map[string]map[string]struct{}{},
-		},
-		{
-			wantJobs: map[string]configstore.JobConfig{},
-			haveInstances: map[string]agentState{
-				endpoint: agentState{
-					instances: map[string]agent.ContainerInstance{job: agent.ContainerInstance{}},
-				},
-			},
-			started: map[string]map[string]agent.ContainerConfig{},
-			stopped: map[string]map[string]struct{}{endpoint: map[string]struct{}{job: struct{}{}}},
->>>>>>> 70c6b021
 		},
 	} {
 		var (
@@ -380,9 +352,11 @@
 		wantJobs      = map[string]configstore.JobConfig{job: cfg}
 		id            = makeContainerID(cfg, 0)
 		endpoint      = "state2"
-		haveInstances = map[string]map[string]agent.ContainerInstance{
-			endpoint: map[string]agent.ContainerInstance{
-				id: agent.ContainerInstance{},
+		haveInstances = map[string]agentState{
+			endpoint: agentState{
+				instances: map[string]agent.ContainerInstance{
+					id: agent.ContainerInstance{},
+				},
 			},
 		}
 
@@ -408,8 +382,10 @@
 		wantJobs      = map[string]configstore.JobConfig{job: cfg}
 		id            = makeContainerID(cfg, 0)
 		endpoint      = "state2"
-		haveInstances = map[string]map[string]agent.ContainerInstance{
-			endpoint: map[string]agent.ContainerInstance{},
+		haveInstances = map[string]agentState{
+			endpoint: agentState{
+				instances: map[string]agent.ContainerInstance{},
+			},
 		}
 
 		target = newMockTaskScheduler()
@@ -431,8 +407,10 @@
 	var (
 		wantJobs      = map[string]configstore.JobConfig{}
 		endpoint      = "state2"
-		haveInstances = map[string]map[string]agent.ContainerInstance{
-			endpoint: map[string]agent.ContainerInstance{},
+		haveInstances = map[string]agentState{
+			endpoint: agentState{
+				instances: map[string]agent.ContainerInstance{},
+			},
 		}
 
 		target = newMockTaskScheduler()
@@ -457,10 +435,12 @@
 		wantJobs      = map[string]configstore.JobConfig{job: cfg}
 		id1           = makeContainerID(cfg, 0)
 		id2           = makeContainerID(cfg, 1)
-		haveInstances = map[string]map[string]agent.ContainerInstance{
-			"state2": map[string]agent.ContainerInstance{
-				id1: agent.ContainerInstance{},
-				id2: agent.ContainerInstance{},
+		haveInstances = map[string]agentState{
+			"state2": agentState{
+				instances: map[string]agent.ContainerInstance{
+					id1: agent.ContainerInstance{},
+					id2: agent.ContainerInstance{},
+				},
 			},
 		}
 
@@ -485,9 +465,11 @@
 		id1           = makeContainerID(cfg, 0)
 		id2           = makeContainerID(cfg, 1)
 		endpoint      = "state2"
-		haveInstances = map[string]map[string]agent.ContainerInstance{
-			endpoint: map[string]agent.ContainerInstance{
-				id2: agent.ContainerInstance{},
+		haveInstances = map[string]agentState{
+			"state2": agentState{
+				instances: map[string]agent.ContainerInstance{
+					id2: agent.ContainerInstance{},
+				},
 			},
 		}
 
@@ -529,9 +511,11 @@
 		wantJobs      = map[string]configstore.JobConfig{}
 		id1           = makeContainerID(cfg, 0)
 		endpoint      = "state2"
-		haveInstances = map[string]map[string]agent.ContainerInstance{
-			endpoint: map[string]agent.ContainerInstance{
-				id1: agent.ContainerInstance{},
+		haveInstances = map[string]agentState{
+			"state2": agentState{
+				instances: map[string]agent.ContainerInstance{
+					id1: agent.ContainerInstance{},
+				},
 			},
 		}
 
@@ -574,10 +558,12 @@
 		id2           = makeContainerID(cfg, 1)
 		wantJobs      = map[string]configstore.JobConfig{job: cfg}
 		endpoint      = "state2"
-		haveInstances = map[string]map[string]agent.ContainerInstance{
-			endpoint: map[string]agent.ContainerInstance{
-				id1: agent.ContainerInstance{},
-				id2: agent.ContainerInstance{},
+		haveInstances = map[string]agentState{
+			"state2": agentState{
+				instances: map[string]agent.ContainerInstance{
+					id1: agent.ContainerInstance{},
+					id2: agent.ContainerInstance{},
+				},
 			},
 		}
 
@@ -606,8 +592,10 @@
 	target = newMockTaskScheduler()
 	tr.transform(
 		wantJobs,
-		map[string]map[string]agent.ContainerInstance{
-			endpoint: map[string]agent.ContainerInstance{},
+		map[string]agentState{
+			endpoint: agentState{
+				instances: map[string]agent.ContainerInstance{},
+			},
 		},
 		target,
 	)
@@ -641,7 +629,7 @@
 	target = newMockTaskScheduler()
 	tr.transform(
 		map[string]configstore.JobConfig{},
-		map[string]map[string]agent.ContainerInstance{},
+		map[string]agentState{},
 		target,
 	)
 	if err := validate(target, tr, 0, 0, 0, 0); err != nil {
